import dataclasses
import importlib.util
import os.path
import socket
import struct
import sys
from abc import ABC, abstractmethod


@dataclasses.dataclass
class DisplayProperties:
    """A structured way to hold the global properties of the display."""

    width: int
    height: int
    length: int


@dataclasses.dataclass
class RGB:
    """
    Simple RGB color data class.
    """

    red: int
    green: int
    blue: int

    def from_hsv(hsv):
        """
        Convert an HSV color to RGB.
        """
        h = hsv.hue / (256 / 6)
        s = hsv.saturation / 255
        v = hsv.value / 255

        c = v * s
        x = c * (1 - abs(h % 2 - 1))
        m = v - c

        if h < 1:
            r, g, b = c, x, 0
        elif h < 2:
            r, g, b = x, c, 0
        elif h < 3:
            r, g, b = 0, c, x
        elif h < 4:
            r, g, b = 0, x, c
        elif h < 5:
            r, g, b = x, 0, c
        else:
            r, g, b = c, 0, x

        return RGB(
            saturate_u8((r + m) * 255),
            saturate_u8((g + m) * 255),
            saturate_u8((b + m) * 255),
        )


@dataclasses.dataclass
class HSV:
    """
    Simple HSV color data class.
    """

    hue: int
    saturation: int
    value: int


@dataclasses.dataclass
class Raster:
    """
    Simple raster data class.
    """

    width: int
    height: int
    length: int
    brightness: float
    data: list[RGB]
    orientation: list[str]

    def __init__(self, width, height, length, orientation=None):
        self.width = width
        self.height = height
        self.length = length
        self.brightness = 1.0
        self.data = [RGB(0, 0, 0) for _ in range((width * height * length))]
        self.orientation = orientation or ["X", "Y", "Z"]
        self._compute_transform()

    def _compute_transform(self):
        """Compute the transformation matrix for coordinate mapping."""
        self.transform = []
        for coord in self.orientation:
            axis = coord[-1]  # Get the axis (X, Y, or Z)
            sign = -1 if coord.startswith("-") else 1
            if axis == "X":
                self.transform.append((0, sign))
            elif axis == "Y":
                self.transform.append((1, sign))
            else:  # Z
                self.transform.append((2, sign))

    def _transform_coords(self, x, y, z):
        """Transform coordinates according to the orientation configuration."""
        coords = [x, y, z]
        result = [0, 0, 0]
        for i, (axis, sign) in enumerate(self.transform):
            if sign == 1:
                result[i] = coords[axis]
            else:  # sign == -1
                # For negative axes, subtract from the maximum value
                if axis == 0:  # X
                    result[i] = self.width - 1 - coords[axis]
                elif axis == 1:  # Y
                    result[i] = self.height - 1 - coords[axis]
                else:  # Z
                    result[i] = self.length - 1 - coords[axis]
        return tuple(result)

    def set_pix(self, x, y, z, color):
        """
        Set a pixel color with coordinate transformation.

        Args:
            x, y, z: Original coordinates
            color: RGB color to set
        """
        assert x >= 0 and x < self.width, f"x: {x} width: {self.width}"
        assert y >= 0 and y < self.height, f"y: {y} height: {self.height}"
        assert z >= 0 and z < self.length, f"z: {z} length: {self.length}"

        # Transform coordinates
        tx, ty, tz = self._transform_coords(x, y, z)
        # Calculate index in the data array
        idx = ty * self.width + tx + tz * self.width * self.height
        self.data[idx] = color

    def clear(self):
        """
        Clear the raster.
        """
        self.data = [RGB(0, 0, 0) for _ in range((self.width * self.height * self.length))]


def saturate_u8(value):
    """
    Saturate a value to the range [0, 255].
    """
    return int(max(0, min(value, 255)))


class Scene(ABC):
    """Base class for scene plugins"""

    @abstractmethod
    def render(self, raster: Raster, time: float) -> None:
        """
        Update the raster for the current frame

        Args:
            raster: The Raster object to update
            time: Current time in seconds
        """
        pass


<<<<<<< HEAD
def load_scene(path: str, **kwargs) -> Scene:
=======
def load_scene(path: str, config=None, control_port_manager=None) -> Scene:
>>>>>>> 395081e5
    """
    Load a scene plugin from a Python file

    Args:
        path: Path to the Python file containing the scene
        config: Optional configuration to pass to the scene constructor

    Returns:
        An instance of the scene class

    Raises:
        ImportError: If the scene cannot be loaded
        ValueError: If the scene doesn't contain exactly one Scene subclass
    """
    # Get absolute path
    path = os.path.abspath(path)
    scene_dir = os.path.dirname(path)

    # Store original sys.path and add scene directory
    original_sys_path = list(sys.path)
    if scene_dir not in sys.path:
        sys.path.insert(0, scene_dir)

    try:
        # Load module
        spec = importlib.util.spec_from_file_location("scene_module", path)
        if not spec or not spec.loader:
            raise ImportError(f"Could not load scene from {path}")

        module = importlib.util.module_from_spec(spec)
        spec.loader.exec_module(module)

        # Find Scene subclass
        scene_classes = [
            cls
            for cls in module.__dict__.values()
            if isinstance(cls, type) and issubclass(cls, Scene) and cls != Scene
        ]

        if not scene_classes:
            raise ValueError(f"No Scene subclass found in {path}")
        if len(scene_classes) > 1:
            raise ValueError(f"Multiple Scene subclasses found in {path}")

        # Create and return instance
<<<<<<< HEAD
        return scene_classes[0](**kwargs)
=======
        return scene_classes[0](config=config, control_port_manager=control_port_manager)
>>>>>>> 395081e5

    finally:
        # Restore original sys.path
        sys.path = original_sys_path


try:
    from src.artnet.artnet_rs import ArtNetController

    print("Loaded Rust-based ArtNetController")
except ImportError:
    print("Falling back to Python-based ArtNetController")

    class ArtNetController:

        def __init__(self, ip, port):
            self.ip = ip
            self.port = port
            self.sock = socket.socket(socket.AF_INET, socket.SOCK_DGRAM)
            self.sock.setsockopt(socket.SOL_SOCKET, socket.SO_BROADCAST, 1)

        def __del__(self):
            self.sock.close()

        def create_dmx_packet(self, universe, data):
            """
            Manually construct an ArtNet DMX packet.
            """
            packet = bytearray()

            # ArtNet Header
            packet.extend(b"Art-Net\x00")  # Protocol header
            packet.extend(struct.pack("<H", 0x5000))  # OpCode for DMX (0x5000)
            packet.extend(struct.pack("!H", 14))  # Protocol version (0x000E, big-endian)
            packet.extend(struct.pack("B", 0))  # Sequence (0 = disabled)
            packet.extend(struct.pack("B", 0))  # Physical port (0 = ignored)
            packet.extend(struct.pack("<H", universe))  # Universe (little endian)
            packet.extend(struct.pack("!H", len(data)))  # Length of DMX data (big endian)

            # DMX Data
            packet.extend(data)  # Append DMX data

            return packet

        def create_sync_packet(self):
            """
            Manually construct an ArtNet Sync packet.
            """
            packet = bytearray()

            # ArtNet Header
            packet.extend(b"Art-Net\x00")  # Protocol header
            packet.extend(struct.pack("<H", 0x5200))  # OpCode for Sync (0x5200)
            packet.extend(struct.pack("!H", 14))  # Protocol version (0x000E, big-endian)
            packet.extend(struct.pack("B", 0))  # Sequence (ignored)
            packet.extend(struct.pack("B", 0))  # Physical port (ignored)

            return packet

        def send_dmx(
            self,
            base_universe,
            raster,
            channels_per_universe=510,
            universes_per_layer=3,
            channel_span=1,
            z_indices=None,
        ):
            """
            Send the ArtNet DMX packet via UDP.
            """
            # Send DMX Data Packet
            data = bytearray()
            if z_indices is None:
                z_indices = range(0, raster.length, channel_span)

            for out_z, z in enumerate(z_indices):
                universe = (out_z // channel_span) * universes_per_layer + base_universe
                layer = raster.data[
                    z * raster.width * raster.height : (z + 1) * raster.width * raster.height
                ]

                for rgb in layer:
                    data.extend(struct.pack("B", saturate_u8(rgb.red * raster.brightness)))
                    data.extend(struct.pack("B", saturate_u8(rgb.green * raster.brightness)))
                    data.extend(struct.pack("B", saturate_u8(rgb.blue * raster.brightness)))

                while len(data) > 0:
                    dmx_packet = self.create_dmx_packet(universe, data[:channels_per_universe])
                    self.sock.sendto(dmx_packet, (self.ip, self.port))
                    data = data[channels_per_universe:]
                    universe += 1

                # Send Sync Packet
                sync_packet = self.create_sync_packet()
                self.sock.sendto(sync_packet, (self.ip, self.port))<|MERGE_RESOLUTION|>--- conflicted
+++ resolved
@@ -168,11 +168,7 @@
         pass
 
 
-<<<<<<< HEAD
 def load_scene(path: str, **kwargs) -> Scene:
-=======
-def load_scene(path: str, config=None, control_port_manager=None) -> Scene:
->>>>>>> 395081e5
     """
     Load a scene plugin from a Python file
 
@@ -218,11 +214,7 @@
             raise ValueError(f"Multiple Scene subclasses found in {path}")
 
         # Create and return instance
-<<<<<<< HEAD
         return scene_classes[0](**kwargs)
-=======
-        return scene_classes[0](config=config, control_port_manager=control_port_manager)
->>>>>>> 395081e5
 
     finally:
         # Restore original sys.path
